--- conflicted
+++ resolved
@@ -24,16 +24,12 @@
 )
 
 const (
-<<<<<<< HEAD
 	defaultMeetingTopic = "Zoom Meeting"
 	postActionPath      = "/action/status"
 	yes                 = "yes"
 	no                  = "no"
 	ContextAccept       = "accept"
 	ContextMeetingID    = "meetingId"
-)
-=======
-	defaultMeetingTopic      = "Zoom Meeting"
 	zoomOAuthUserStateLength = 3
 )
 
@@ -43,7 +39,6 @@
 	Topic     string `json:"topic"`
 	MeetingID int    `json:"meeting_id"`
 }
->>>>>>> 0ba667b1
 
 func (p *Plugin) ServeHTTP(c *plugin.Context, w http.ResponseWriter, r *http.Request) {
 	config := p.getConfiguration()
@@ -312,17 +307,12 @@
 		return
 	}
 
-<<<<<<< HEAD
 	err := p.setUserStatus(post.UserId, int(meetingID), true)
 	if err != nil {
 		p.API.LogDebug("failed to change user status", "error", err)
 	}
 
-	appErr = p.API.KVDelete(key)
-	if appErr != nil {
-=======
 	if appErr = p.deleteMeetingPostID(meetingPostID); appErr != nil {
->>>>>>> 0ba667b1
 		p.API.LogWarn("failed to delete db entry", "error", appErr.Error())
 		return
 	}
@@ -368,17 +358,12 @@
 		return appErr
 	}
 
-<<<<<<< HEAD
 	err := p.setUserStatus(creator.Id, meetingID, false)
 	if err != nil {
 		p.API.LogDebug("failed to change user status", "error", err)
 	}
 
-	appErr = p.API.KVSetWithExpiry(fmt.Sprintf("%v%v", postMeetingKey, meetingID), []byte(createdPost.Id), meetingPostIDTTL)
-	if appErr != nil {
-=======
 	if appErr = p.storeMeetingPostID(meetingID, createdPost.Id); appErr != nil {
->>>>>>> 0ba667b1
 		p.API.LogDebug("failed to store post id", "err", appErr)
 	}
 
