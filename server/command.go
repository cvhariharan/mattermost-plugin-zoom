package main

import (
	"fmt"
	"strings"

	"github.com/mattermost/mattermost-plugin-zoom/server/zoom"

	"github.com/mattermost/mattermost-plugin-api/experimental/command"
	"github.com/mattermost/mattermost-server/v5/model"
	"github.com/mattermost/mattermost-server/v5/plugin"
	"github.com/pkg/errors"
)

<<<<<<< HEAD
const (
	helpText       = `* |/zoom start| - Start a zoom meeting`
	oAuthHelpText  = `* |/zoom disconnect| - Disconnect from zoom`
	statusHelpText = `* |/zoom status yes/no| - Change automatic status change setting, yes/no`
)
=======
const helpText = `* |/zoom start| - Start a zoom meeting`

const oAuthHelpText = `* |/zoom connect| - Connect to zoom
* |/zoom disconnect| - Disconnect from zoom`

const alreadyConnectedString = "Already connected"
>>>>>>> 7fb6922b

func (p *Plugin) getCommand() (*model.Command, error) {
	iconData, err := command.GetIconData(p.API, "assets/profile.svg")
	if err != nil {
		return nil, errors.Wrap(err, "failed to get icon data")
	}

	return &model.Command{
		Trigger:              "zoom",
		AutoComplete:         true,
		AutoCompleteDesc:     "Available commands: start, disconnect, help",
		AutoCompleteHint:     "[command]",
		AutocompleteData:     p.getAutocompleteData(),
		AutocompleteIconData: iconData,
	}, nil
}

func (p *Plugin) postCommandResponse(args *model.CommandArgs, text string) {
	post := &model.Post{
		UserId:    p.botUserID,
		ChannelId: args.ChannelId,
		Message:   text,
	}
	_ = p.API.SendEphemeralPost(args.UserId, post)
}

func (p *Plugin) executeCommand(c *plugin.Context, args *model.CommandArgs) (string, error) {
	split := strings.Fields(args.Command)
	command := split[0]
	action := ""

	if command != "/zoom" {
		return fmt.Sprintf("Command '%s' is not /zoom. Please try again.", command), nil
	}

	if len(split) > 1 {
		action = split[1]
	} else {
		return "Please specify an action for /zoom command.", nil
	}

	userID := args.UserId
	user, appErr := p.API.GetUser(userID)
	if appErr != nil {
		return fmt.Sprintf("We could not retrieve user (userId: %v)", args.UserId), nil
	}

	switch action {
	case "connect":
		return p.runConnectCommand(user, args)
	case "start":
		return p.runStartCommand(args, user)
	case "disconnect":
		return p.runDisconnectCommand(user)
	case "help", "":
<<<<<<< HEAD
		return p.runHelpCommand()
	case "status":
		return p.runStatusChange(userID, split[1:])
=======
		return p.runHelpCommand(user)
>>>>>>> 7fb6922b
	default:
		return fmt.Sprintf("Unknown action %v", action), nil
	}
}

func (p *Plugin) canConnect(user *model.User) bool {
	return p.configuration.EnableOAuth && // we are not on JWT
		(!p.configuration.AccountLevelApp || // we are on user managed app
			user.IsSystemAdmin()) // admins can connect Account level apps
}

func (p *Plugin) ExecuteCommand(c *plugin.Context, args *model.CommandArgs) (*model.CommandResponse, *model.AppError) {
	msg, err := p.executeCommand(c, args)
	if err != nil {
		p.API.LogWarn("failed to execute command", "error", err.Error())
	}
	if msg != "" {
		p.postCommandResponse(args, msg)
	}
	return &model.CommandResponse{}, nil
}

// runStartCommand runs command to start a Zoom meeting.
func (p *Plugin) runStartCommand(args *model.CommandArgs, user *model.User) (string, error) {
	if _, appErr := p.API.GetChannelMember(args.ChannelId, user.Id); appErr != nil {
		return fmt.Sprintf("We could not get channel members (channelId: %v)", args.ChannelId), nil
	}

	recentMeeting, recentMeetingLink, creatorName, provider, appErr := p.checkPreviousMessages(args.ChannelId)
	if appErr != nil {
		return "Error checking previous messages", nil
	}

	if recentMeeting {
		p.postConfirm(recentMeetingLink, args.ChannelId, "", user.Id, creatorName, provider)
		return "", nil
	}

	zoomUser, authErr := p.authenticateAndFetchZoomUser(user)
	if authErr != nil {
		// the user state will be needed later while connecting the user to Zoom via OAuth
		if appErr := p.storeOAuthUserState(user.Id, args.ChannelId, false); appErr != nil {
			p.API.LogWarn("failed to store user state")
		}
		return authErr.Message, authErr.Err
	}

	if err := p.postMeeting(user, zoomUser.Pmi, args.ChannelId, ""); err != nil {
		return "Failed to post message. Please try again.", nil
	}
	return "", nil
}

func (p *Plugin) runConnectCommand(user *model.User, extra *model.CommandArgs) (string, error) {
	if !p.canConnect(user) {
		return "Unknown action `connect`", nil
	}

	oauthMsg := fmt.Sprintf(
		zoom.OAuthPrompt,
		*p.API.GetConfig().ServiceSettings.SiteURL)

	// OAuth Account Level
	if p.configuration.AccountLevelApp {
		token, err := p.getSuperuserToken()
		if err == nil && token != nil {
			return alreadyConnectedString, nil
		}

		return oauthMsg, nil
	}

	// OAuth User Level
	_, err := p.fetchOAuthUserInfo(zoomUserByMMID, user.Id)
	if err == nil {
		return alreadyConnectedString, nil
	}

	appErr := p.storeOAuthUserState(user.Id, extra.ChannelId, true)
	if appErr != nil {
		return "", errors.Wrap(appErr, "cannot store state")
	}
	return oauthMsg, nil
}

// runDisconnectCommand runs command to disconnect from Zoom. Will fail if user cannot connect.
func (p *Plugin) runDisconnectCommand(user *model.User) (string, error) {
	if !p.canConnect(user) {
		return "Unknown action `disconnect`", nil
	}

	if p.configuration.AccountLevelApp {
		err := p.removeSuperUserToken()
		if err != nil {
			return "Could not disconnect, err=" + err.Error(), nil
		}
		return "Successfully disconnected from Zoom.", nil
	}

	if err := p.disconnectOAuthUser(user.Id); err != nil {
		return fmt.Sprintf("Failed to disconnect the user: %s", err.Error()), nil
	}
	return "User disconnected from Zoom.", nil
}

// runHelpCommand runs command to display help text.
func (p *Plugin) runHelpCommand(user *model.User) (string, error) {
	text := "###### Mattermost Zoom Plugin - Slash Command Help\n"
	text += strings.ReplaceAll(helpText, "|", "`")
	text += "\n" + strings.ReplaceAll(statusHelpText, "|", "`")

	if p.canConnect(user) {
		text += "\n" + strings.ReplaceAll(oAuthHelpText, "|", "`")
	}
	return text, nil
}

func (p *Plugin) runStatusChange(userID string, args []string) (string, error) {
	errMsg := "Expecting yes/no"
	if len(args) < 2 {
		return errMsg, errors.New("unexpected argument")
	}

	action := args[1]
	if action != yes && action != no {
		return errMsg, errors.New("unexpected argument")
	}

	appErr := p.API.KVSet(fmt.Sprintf("%v_%v", changeStatusKey, userID), []byte(action))
	if appErr != nil {
		p.API.LogDebug("Could not save status change preference ", appErr)
		return "Could not save status preference", appErr
	}
	return "Status preference updated successfully", nil
}

// getAutocompleteData retrieves auto-complete data for the "/zoom" command
func (p *Plugin) getAutocompleteData() *model.AutocompleteData {
<<<<<<< HEAD
	zoom := model.NewAutocompleteData("zoom", "[command]", "Available commands: start, disconnect, status help")
=======
	available := "start, help"
	if p.configuration.EnableOAuth && !p.configuration.AccountLevelApp {
		available = "start, connect, disconnect, help"
	}
	zoom := model.NewAutocompleteData("zoom", "[command]", fmt.Sprintf("Available commands: %s", available))
>>>>>>> 7fb6922b

	start := model.NewAutocompleteData("start", "", "Starts a Zoom meeting")
	status := model.NewAutocompleteData("status", "", "Change automatic status change setting")
	status.AddTextArgument("Allow automatic status change yes/no", "yes/no", "")

	zoom.AddCommand(start)
	zoom.AddCommand(status)

	// no point in showing the 'disconnect' option if OAuth is not enabled
	if p.configuration.EnableOAuth && !p.configuration.AccountLevelApp {
		connect := model.NewAutocompleteData("connect", "", "Connect to Zoom")
		disconnect := model.NewAutocompleteData("disconnect", "", "Disonnects from Zoom")
		zoom.AddCommand(connect)
		zoom.AddCommand(disconnect)
	}

	help := model.NewAutocompleteData("help", "", "Display usage")
	zoom.AddCommand(help)

	return zoom
}<|MERGE_RESOLUTION|>--- conflicted
+++ resolved
@@ -12,20 +12,14 @@
 	"github.com/pkg/errors"
 )
 
-<<<<<<< HEAD
-const (
-	helpText       = `* |/zoom start| - Start a zoom meeting`
-	oAuthHelpText  = `* |/zoom disconnect| - Disconnect from zoom`
-	statusHelpText = `* |/zoom status yes/no| - Change automatic status change setting, yes/no`
-)
-=======
 const helpText = `* |/zoom start| - Start a zoom meeting`
 
 const oAuthHelpText = `* |/zoom connect| - Connect to zoom
 * |/zoom disconnect| - Disconnect from zoom`
 
 const alreadyConnectedString = "Already connected"
->>>>>>> 7fb6922b
+
+const statusHelpText = `* |/zoom status yes/no| - Change automatic status change setting, yes/no`
 
 func (p *Plugin) getCommand() (*model.Command, error) {
 	iconData, err := command.GetIconData(p.API, "assets/profile.svg")
@@ -81,13 +75,9 @@
 	case "disconnect":
 		return p.runDisconnectCommand(user)
 	case "help", "":
-<<<<<<< HEAD
-		return p.runHelpCommand()
-	case "status":
+		return p.runHelpCommand(user)
+  case "status":
 		return p.runStatusChange(userID, split[1:])
-=======
-		return p.runHelpCommand(user)
->>>>>>> 7fb6922b
 	default:
 		return fmt.Sprintf("Unknown action %v", action), nil
 	}
@@ -226,15 +216,11 @@
 
 // getAutocompleteData retrieves auto-complete data for the "/zoom" command
 func (p *Plugin) getAutocompleteData() *model.AutocompleteData {
-<<<<<<< HEAD
-	zoom := model.NewAutocompleteData("zoom", "[command]", "Available commands: start, disconnect, status help")
-=======
-	available := "start, help"
+	available := "start, status, help"
 	if p.configuration.EnableOAuth && !p.configuration.AccountLevelApp {
-		available = "start, connect, disconnect, help"
+		available = "start, connect, disconnect, status, help"
 	}
 	zoom := model.NewAutocompleteData("zoom", "[command]", fmt.Sprintf("Available commands: %s", available))
->>>>>>> 7fb6922b
 
 	start := model.NewAutocompleteData("start", "", "Starts a Zoom meeting")
 	status := model.NewAutocompleteData("status", "", "Change automatic status change setting")
