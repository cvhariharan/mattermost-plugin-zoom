package main

import (
	"fmt"
	"strings"

	"github.com/mattermost/mattermost-plugin-api/experimental/command"
	"github.com/mattermost/mattermost-server/v5/model"
	"github.com/mattermost/mattermost-server/v5/plugin"
	"github.com/pkg/errors"
)

const (
	helpText       = `* |/zoom start| - Start a zoom meeting`
	oAuthHelpText  = `* |/zoom disconnect| - Disconnect from zoom`
	statusHelpText = `* |/zoom status yes/no| - Change automatic status change setting, yes/no`
)

func (p *Plugin) getCommand() (*model.Command, error) {
	iconData, err := command.GetIconData(p.API, "assets/profile.svg")
	if err != nil {
		return nil, errors.Wrap(err, "failed to get icon data")
	}

	return &model.Command{
		Trigger:              "zoom",
		AutoComplete:         true,
		AutoCompleteDesc:     "Available commands: start, disconnect, help",
		AutoCompleteHint:     "[command]",
		AutocompleteData:     p.getAutocompleteData(),
		AutocompleteIconData: iconData,
	}, nil
}

func (p *Plugin) postCommandResponse(args *model.CommandArgs, text string) {
	post := &model.Post{
		UserId:    p.botUserID,
		ChannelId: args.ChannelId,
		Message:   text,
	}
	_ = p.API.SendEphemeralPost(args.UserId, post)
}

func (p *Plugin) executeCommand(c *plugin.Context, args *model.CommandArgs) (string, error) {
	split := strings.Fields(args.Command)
	command := split[0]
	action := ""

	if command != "/zoom" {
		return fmt.Sprintf("Command '%s' is not /zoom. Please try again.", command), nil
	}

	if len(split) > 1 {
		action = split[1]
	} else {
		return "Please specify an action for /zoom command.", nil
	}

	userID := args.UserId
	user, appErr := p.API.GetUser(userID)
	if appErr != nil {
		return fmt.Sprintf("We could not retrieve user (userId: %v)", args.UserId), nil
	}

	switch action {
	case "start":
		return p.runStartCommand(args, user, userID)
	case "disconnect":
		return p.runDisconnectCommand(userID)
	case "help", "":
		return p.runHelpCommand()
	case "status":
		return p.runStatusChange(userID, split[1:])
	default:
		return fmt.Sprintf("Unknown action %v", action), nil
	}
}

func (p *Plugin) ExecuteCommand(c *plugin.Context, args *model.CommandArgs) (*model.CommandResponse, *model.AppError) {
	msg, err := p.executeCommand(c, args)
	if err != nil {
		p.API.LogWarn("failed to execute command", "error", err.Error())
	}
	if msg != "" {
		p.postCommandResponse(args, msg)
	}
	return &model.CommandResponse{}, nil
}

// runStartCommand runs command to start a Zoom meeting.
func (p *Plugin) runStartCommand(args *model.CommandArgs, user *model.User, userID string) (string, error) {
	if _, appErr := p.API.GetChannelMember(args.ChannelId, userID); appErr != nil {
		return fmt.Sprintf("We could not get channel members (channelId: %v)", args.ChannelId), nil
	}

	recentMeeting, recentMeetingLink, creatorName, provider, appErr := p.checkPreviousMessages(args.ChannelId)
	if appErr != nil {
		return "Error checking previous messages", nil
	}

	if recentMeeting {
		p.postConfirm(recentMeetingLink, args.ChannelId, "", userID, creatorName, provider)
		return "", nil
	}

	zoomUser, authErr := p.authenticateAndFetchZoomUser(userID, user.Email, args.ChannelId)
	if authErr != nil {
		return authErr.Message, authErr.Err
	}

	if err := p.postMeeting(user, zoomUser.Pmi, args.ChannelId, ""); err != nil {
		return "Failed to post message. Please try again.", nil
	}
	return "", nil
}

// runDisconnectCommand runs command to disconnect from Zoom. Will fail if OAuth is not enabled.
func (p *Plugin) runDisconnectCommand(userID string) (string, error) {
	if !p.configuration.EnableOAuth {
		return "Invalid attempt to disconnect; OAuth is not enabled.", nil
	}

	if err := p.disconnect(userID); err != nil {
		return fmt.Sprintf("Failed to disconnect the user: %s", err.Error()), nil
	}
	return "User disconnected from Zoom.", nil
}

// runHelpCommand runs command to display help text.
func (p *Plugin) runHelpCommand() (string, error) {
	text := "###### Mattermost Zoom Plugin - Slash Command Help\n"
<<<<<<< HEAD
	text += strings.Replace(helpText, "|", "`", -1)
	text += "\n" + strings.Replace(statusHelpText, "|", "`", -1)
=======
	text += strings.ReplaceAll(helpText, "|", "`")
>>>>>>> a040cb58

	if p.configuration.EnableOAuth {
		text += "\n" + strings.ReplaceAll(oAuthHelpText, "|", "`")
	}
	return text, nil
}

func (p *Plugin) runStatusChange(userID string, args []string) (string, error) {
	errMsg := "Expecting yes/no"
	if len(args) < 2 {
		return errMsg, errors.New("unexpected argument")
	}

	action := args[1]
	if action != yes && action != no {
		return errMsg, errors.New("unexpected argument")
	}

	appErr := p.API.KVSet(fmt.Sprintf("%v_%v", changeStatusKey, userID), []byte(action))
	if appErr != nil {
		p.API.LogDebug("Could not save status change preference ", appErr)
		return "Could not save status preference", appErr
	}
	return "Status preference updated successfully", nil
}

// getAutocompleteData retrieves auto-complete data for the "/zoom" command
func (p *Plugin) getAutocompleteData() *model.AutocompleteData {
	zoom := model.NewAutocompleteData("zoom", "[command]", "Available commands: start, disconnect, status help")

	start := model.NewAutocompleteData("start", "", "Starts a Zoom meeting")
	status := model.NewAutocompleteData("status", "Takes yes/no", "Change automatic status change setting")
	zoom.AddCommand(start)
	zoom.AddCommand(status)

	// no point in showing the 'disconnect' option if OAuth is not enabled
	if p.configuration.EnableOAuth {
		disconnect := model.NewAutocompleteData("disconnect", "", "Disonnects from Zoom")
		zoom.AddCommand(disconnect)
	}

	help := model.NewAutocompleteData("help", "", "Display usage")
	zoom.AddCommand(help)

	return zoom
}<|MERGE_RESOLUTION|>--- conflicted
+++ resolved
@@ -129,12 +129,8 @@
 // runHelpCommand runs command to display help text.
 func (p *Plugin) runHelpCommand() (string, error) {
 	text := "###### Mattermost Zoom Plugin - Slash Command Help\n"
-<<<<<<< HEAD
 	text += strings.Replace(helpText, "|", "`", -1)
 	text += "\n" + strings.Replace(statusHelpText, "|", "`", -1)
-=======
-	text += strings.ReplaceAll(helpText, "|", "`")
->>>>>>> a040cb58
 
 	if p.configuration.EnableOAuth {
 		text += "\n" + strings.ReplaceAll(oAuthHelpText, "|", "`")
